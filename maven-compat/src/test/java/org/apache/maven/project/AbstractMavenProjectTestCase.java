package org.apache.maven.project;

/*
 * Licensed to the Apache Software Foundation (ASF) under one or more contributor license
 * agreements. See the NOTICE file distributed with this work for additional information regarding
 * copyright ownership. The ASF licenses this file to you under the Apache License, Version 2.0 (the
 * "License"); you may not use this file except in compliance with the License. You may obtain a
 * copy of the License at
 * 
 * http://www.apache.org/licenses/LICENSE-2.0
 * 
 * Unless required by applicable law or agreed to in writing, software distributed under the License
 * is distributed on an "AS IS" BASIS, WITHOUT WARRANTIES OR CONDITIONS OF ANY KIND, either express
 * or implied. See the License for the specific language governing permissions and limitations under
 * the License.
 */

import java.io.File;
import java.io.FileNotFoundException;
import java.net.URI;
import java.net.URISyntaxException;
import java.net.URL;
import java.util.Arrays;

import org.apache.maven.artifact.repository.ArtifactRepository;
import org.apache.maven.artifact.repository.layout.ArtifactRepositoryLayout;
import org.apache.maven.model.building.ModelBuildingException;
import org.apache.maven.model.building.ModelProblem;
import org.apache.maven.repository.RepositorySystem;
import org.apache.maven.repository.internal.MavenRepositorySystemUtils;
import org.codehaus.plexus.ContainerConfiguration;
import org.codehaus.plexus.PlexusTestCase;
import org.eclipse.aether.DefaultRepositorySystemSession;

/**
 * @author Jason van Zyl
 */
public abstract class AbstractMavenProjectTestCase
    extends PlexusTestCase
{
    protected ProjectBuilder projectBuilder;

    protected RepositorySystem repositorySystem;

    @Override
    protected void customizeContainerConfiguration( ContainerConfiguration containerConfiguration )
    {
        super.customizeContainerConfiguration( containerConfiguration );
        containerConfiguration.setAutoWiring( true );
    }

    protected void setUp()
        throws Exception
    {
        super.setUp();
        
        if ( getContainer().hasComponent( ProjectBuilder.class, "test" ) )
        {
            projectBuilder = lookup( ProjectBuilder.class, "test" );
        }
        else
        {
            // default over to the main project builder...
            projectBuilder = lookup( ProjectBuilder.class );
        }
        
        repositorySystem = lookup( RepositorySystem.class );        
    }    

    @Override
    protected void tearDown()
        throws Exception
    {
        projectBuilder = null;

        super.tearDown();
    }

    protected ProjectBuilder getProjectBuilder()
    {
        return projectBuilder;
    }

    @Override
    protected String getCustomConfigurationName()
    {
        String name = AbstractMavenProjectTestCase.class.getName().replace( '.', '/' ) + ".xml";
        System.out.println( name );
        return name;
    }

    // ----------------------------------------------------------------------
    // Local repository
    // ----------------------------------------------------------------------

    protected File getLocalRepositoryPath()
        throws FileNotFoundException, URISyntaxException
    {
        File markerFile = getFileForClasspathResource( "local-repo/marker.txt" );

        return markerFile.getAbsoluteFile().getParentFile();
    }

    protected static File getFileForClasspathResource( String resource )
        throws FileNotFoundException
    {
        ClassLoader cloader = Thread.currentThread().getContextClassLoader();

        URL resourceUrl = cloader.getResource( resource );

        if ( resourceUrl == null )
        {
            throw new FileNotFoundException( "Unable to find: " + resource );
        }

        return new File( URI.create( resourceUrl.toString().replaceAll( " ", "%20" ) ) );
    }

    protected ArtifactRepository getLocalRepository()
        throws Exception
    {
        ArtifactRepositoryLayout repoLayout = lookup( ArtifactRepositoryLayout.class, "legacy" );

        ArtifactRepository r = repositorySystem.createArtifactRepository( "local", "file://" + getLocalRepositoryPath().getAbsolutePath(), repoLayout, null, null );

        return r;
    }

    // ----------------------------------------------------------------------
    // Project building
    // ----------------------------------------------------------------------

    protected MavenProject getProjectWithDependencies( File pom )
        throws Exception
    {
        ProjectBuildingRequest configuration = new DefaultProjectBuildingRequest();
        configuration.setLocalRepository( getLocalRepository() );
        configuration.setRemoteRepositories( Arrays.asList( new ArtifactRepository[] {} ) );
        configuration.setProcessPlugins( false );
        configuration.setResolveDependencies( true );
        initRepoSession( configuration );

        try
        {
            return projectBuilder.build( pom, configuration ).getProject();
        }
        catch ( Exception e )
        {
            Throwable cause = e.getCause();
            if ( cause instanceof ModelBuildingException )
            {
                String message = "In: " + pom + "\n\n";
                for ( ModelProblem problem : ( (ModelBuildingException) cause ).getProblems() )
                {
                    message += problem + "\n";
                }
                System.out.println( message );
                fail( message );
            }

            throw e;
        }
    }

    protected MavenProject getProject( File pom )
        throws Exception
    {
        ProjectBuildingRequest configuration = new DefaultProjectBuildingRequest();
        configuration.setLocalRepository( getLocalRepository() );
        initRepoSession( configuration );

        return projectBuilder.build( pom, configuration ).getProject();
    }

    protected void initRepoSession( ProjectBuildingRequest request )
    {
        File localRepo = new File( request.getLocalRepository().getBasedir() );
<<<<<<< HEAD
        MavenRepositorySystemSession session = new MavenRepositorySystemSession( true );
=======
        DefaultRepositorySystemSession session = MavenRepositorySystemUtils.newSession();
>>>>>>> 4fdcdbd2
        session.setLocalRepositoryManager( new LegacyLocalRepositoryManager( localRepo ) );
        request.setRepositorySession( session );
    }

}<|MERGE_RESOLUTION|>--- conflicted
+++ resolved
@@ -175,11 +175,7 @@
     protected void initRepoSession( ProjectBuildingRequest request )
     {
         File localRepo = new File( request.getLocalRepository().getBasedir() );
-<<<<<<< HEAD
-        MavenRepositorySystemSession session = new MavenRepositorySystemSession( true );
-=======
         DefaultRepositorySystemSession session = MavenRepositorySystemUtils.newSession();
->>>>>>> 4fdcdbd2
         session.setLocalRepositoryManager( new LegacyLocalRepositoryManager( localRepo ) );
         request.setRepositorySession( session );
     }
