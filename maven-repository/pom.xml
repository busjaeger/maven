<?xml version="1.0" encoding="UTF-8"?>

<!--
Licensed to the Apache Software Foundation (ASF) under one
or more contributor license agreements.  See the NOTICE file
distributed with this work for additional information
regarding copyright ownership.  The ASF licenses this file
to you under the Apache License, Version 2.0 (the
"License"); you may not use this file except in compliance
with the License.  You may obtain a copy of the License at

    http://www.apache.org/licenses/LICENSE-2.0

Unless required by applicable law or agreed to in writing,
software distributed under the License is distributed on an
"AS IS" BASIS, WITHOUT WARRANTIES OR CONDITIONS OF ANY
KIND, either express or implied.  See the License for the
specific language governing permissions and limitations
under the License.
-->

<project xmlns="http://maven.apache.org/POM/4.0.0" xmlns:xsi="http://www.w3.org/2001/XMLSchema-instance" xsi:schemaLocation="http://maven.apache.org/POM/4.0.0 http://maven.apache.org/xsd/maven-4.0.0.xsd">
  <modelVersion>4.0.0</modelVersion>

  <parent>
    <groupId>org.apache.maven</groupId>
    <artifactId>maven</artifactId>
    <version>3.0-SNAPSHOT</version>
  </parent>

  <artifactId>maven-repository</artifactId>

  <name>Maven Repository</name>
  <description>Repository System interface for Maven.</description>

  <dependencies>
    <dependency>
      <groupId>org.apache.maven</groupId>
      <artifactId>maven-model</artifactId>
<<<<<<< HEAD
    </dependency>

=======
    </dependency>    
>>>>>>> 101dd853
    <dependency>
      <groupId>org.codehaus.plexus</groupId>
      <artifactId>plexus-utils</artifactId>
    </dependency>
<<<<<<< HEAD

    <dependency>
      <groupId>org.apache.maven</groupId>
      <artifactId>maven-compat</artifactId>
    </dependency>

    <dependency>
      <groupId>org.codehaus.plexus</groupId>
      <artifactId>plexus-container-default</artifactId>
    </dependency>

=======
    <dependency>
      <groupId>org.apache.maven</groupId>
      <artifactId>maven-compat</artifactId>
    </dependency>    
    <dependency>
      <groupId>org.codehaus.plexus</groupId>
      <artifactId>plexus-container-default</artifactId>
    </dependency>    
>>>>>>> 101dd853
    <dependency>
      <groupId>org.apache.maven.wagon</groupId>
      <artifactId>wagon-file</artifactId>
      <scope>test</scope>
    </dependency>
<<<<<<< HEAD
=======
    <dependency>
      <groupId>org.sonatype.plexus</groupId>
      <artifactId>plexus-jetty6</artifactId>
      <scope>test</scope>
    </dependency>          
>>>>>>> 101dd853
  </dependencies>

  <build>
    <plugins>
      <plugin>
        <groupId>org.codehaus.plexus</groupId>
        <artifactId>plexus-component-metadata</artifactId>
          <executions>
            <execution>
              <goals>
                <goal>generate-metadata</goal>
                <goal>generate-test-metadata</goal>
              </goals>
            </execution>
          </executions>
      </plugin>
      <plugin>
        <groupId>org.apache.maven.plugins</groupId>
        <artifactId>maven-jar-plugin</artifactId>
        <executions>
          <execution>
            <id>package-tests</id>
            <goals>
              <goal>test-jar</goal>
            </goals>
          </execution>
        </executions>
<<<<<<< HEAD
      </plugin>

=======
      </plugin>      
>>>>>>> 101dd853
    </plugins>
  </build>
</project><|MERGE_RESOLUTION|>--- conflicted
+++ resolved
@@ -37,29 +37,11 @@
     <dependency>
       <groupId>org.apache.maven</groupId>
       <artifactId>maven-model</artifactId>
-<<<<<<< HEAD
-    </dependency>
-
-=======
     </dependency>    
->>>>>>> 101dd853
     <dependency>
       <groupId>org.codehaus.plexus</groupId>
       <artifactId>plexus-utils</artifactId>
     </dependency>
-<<<<<<< HEAD
-
-    <dependency>
-      <groupId>org.apache.maven</groupId>
-      <artifactId>maven-compat</artifactId>
-    </dependency>
-
-    <dependency>
-      <groupId>org.codehaus.plexus</groupId>
-      <artifactId>plexus-container-default</artifactId>
-    </dependency>
-
-=======
     <dependency>
       <groupId>org.apache.maven</groupId>
       <artifactId>maven-compat</artifactId>
@@ -68,20 +50,16 @@
       <groupId>org.codehaus.plexus</groupId>
       <artifactId>plexus-container-default</artifactId>
     </dependency>    
->>>>>>> 101dd853
     <dependency>
       <groupId>org.apache.maven.wagon</groupId>
       <artifactId>wagon-file</artifactId>
       <scope>test</scope>
     </dependency>
-<<<<<<< HEAD
-=======
     <dependency>
       <groupId>org.sonatype.plexus</groupId>
       <artifactId>plexus-jetty6</artifactId>
       <scope>test</scope>
     </dependency>          
->>>>>>> 101dd853
   </dependencies>
 
   <build>
@@ -109,12 +87,7 @@
             </goals>
           </execution>
         </executions>
-<<<<<<< HEAD
-      </plugin>
-
-=======
       </plugin>      
->>>>>>> 101dd853
     </plugins>
   </build>
 </project>